--- conflicted
+++ resolved
@@ -6,12 +6,7 @@
 import type { BfCurrentViewer } from "packages/bfDb/classes/BfCurrentViewer.ts";
 import { generateUUID } from "lib/generateUUID.ts";
 import { getLogger } from "packages/logger.ts";
-<<<<<<< HEAD
-
-const logger = getLogger(import.meta);
-=======
 import { JSONValue } from "packages/bfDb/bfDb.ts";
->>>>>>> aec81ef4
 
 const logger = getLogger(import.meta);
 
@@ -46,11 +41,7 @@
     props: TProps,
     bfGids: Array<BfGid>,
     cache?: BfNodeCache,
-<<<<<<< HEAD
-  ): Promise<Array<TBfInstance>>;
-=======
   ): Promise<Array<InstanceType<TThis>>>;
->>>>>>> aec81ef4
 }
 
 type DefaultProps = Record<string, never>;
@@ -82,14 +73,10 @@
     return { ...defaults, ...metadata };
   }
 
-<<<<<<< HEAD
-  static async find<TProps, T extends BfNodeBase<TProps>>(
-=======
   static async find<
     TProps extends BfNodeBaseProps,
     T extends BfNodeBase<TProps>,
   >(
->>>>>>> aec81ef4
     cv: BfCurrentViewer,
     id: BfGid,
     cache?: BfNodeCache,
@@ -116,14 +103,10 @@
     return null;
   }
 
-<<<<<<< HEAD
-  static async create<TProps, TThis extends typeof BfNodeBase<TProps>>(
-=======
   static async __DANGEROUS__createUnattached<
     TProps extends BfNodeBaseProps,
     TThis extends typeof BfNodeBase<TProps>,
   >(
->>>>>>> aec81ef4
     this: TThis,
     cv: BfCurrentViewer,
     props: TProps,
@@ -185,25 +168,6 @@
 
   /** CALLBACKS */
 
-<<<<<<< HEAD
-  async beforeCreate(): Promise<void> {}
-
-  async beforeDelete(): Promise<void> {}
-
-  async beforeLoad(): Promise<void> {}
-
-  async beforeUpdate(): Promise<void> {}
-
-  async afterCreate(): Promise<void> {}
-
-  async afterUpdate(): Promise<void> {}
-
-  async afterDelete(): Promise<void> {}
-
-  async validateSave(): Promise<void> {}
-
-  async validatePermissions(): Promise<void> {}
-=======
   beforeCreate(): Promise<void> | void {}
 
   // beforeDelete(): Promise<void> | void {}
@@ -221,7 +185,6 @@
   // validateSave(): Promise<void> | void {}
 
   // validatePermissions(): Promise<void> | void {}
->>>>>>> aec81ef4
 
   /** /CALLBACKS */
 }
