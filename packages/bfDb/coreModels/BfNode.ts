import {
  BfBaseNodeConstructor,
  BfNodeBase,
<<<<<<< HEAD
=======
  BfNodeBaseProps,
>>>>>>> aec81ef4
  BfNodeCache,
} from "packages/bfDb/classes/BfNodeBase.ts";
import { BfCurrentViewer } from "packages/bfDb/classes/BfCurrentViewer.ts";
import { BfGid } from "packages/bfDb/classes/BfNodeIds.ts";
import { staticImplements } from "lib/staticImplements.ts";
import { BfErrorNotImplemented } from "packages/BfError.ts";
import { BfMetadata } from "packages/bfDb/classes/BfNodeMetadata.ts";
import { getLogger } from "packages/logger.ts";
<<<<<<< HEAD

const logger = getLogger(import.meta);
=======
import { bfGetItem, bfPutItem, type JSONValue } from "packages/bfDb/bfDb.ts";
import { BfErrorNodeNotFound } from "packages/bfDb/classes/BfErrorNode.ts";

const logger = getLogger(import.meta);
logger.setLevel(logger.levels.DEBUG);
>>>>>>> aec81ef4

/**
 * talks to the database with graphql stuff
 */
<<<<<<< HEAD
type BfNodeProps = Record<string, never>;

@staticImplements<BfBaseNodeConstructor<BfNodeProps, BfNode>>()
export class BfNode<TProps = BfNodeProps> extends BfNodeBase<TProps> {
  static findX<TProps, T extends BfNodeBase<TProps>>(
    _cv: BfCurrentViewer,
    _id: BfGid,
    _cache?: BfNodeCache,
  ): Promise<T> {
    throw new BfErrorNotImplemented();
=======
@staticImplements<BfBaseNodeConstructor<BfNodeBaseProps, typeof BfNode>>()
export class BfNode<TProps extends BfNodeBaseProps> extends BfNodeBase<TProps> {
  static async findX(
    cv: BfCurrentViewer,
    id: BfGid,
    cache?: BfNodeCache,
  ) {
    const itemFromCache = cache?.get(id);
    if (itemFromCache) {
      return itemFromCache;
    }
    const itemFromDb = await bfGetItem(cv.bfOid, id);
    logger.debug(itemFromDb)
    
    if (!itemFromDb) {
      logger.debug("couldn't find item", cv.bfOid, id);
      throw new BfErrorNodeNotFound();
    }
    const item = new this(cv, itemFromDb.props, itemFromDb.metadata);
    cache?.set(id, item);
    return item;
>>>>>>> aec81ef4
  }

  static findRaw<TProps extends BfNodeBaseProps, T extends BfNodeBase<TProps>>(
    _cv: BfCurrentViewer,
    _id: BfGid,
    _caches: Array<BfNodeCache> = [],
  ): Promise<T> {
    throw new BfErrorNotImplemented();
  }

  static query<TProps extends BfNodeBaseProps, T extends BfNodeBase<TProps>>(
    _cv: BfCurrentViewer,
    _metadata: BfMetadata,
    _props: TProps,
    _bfGids: Array<BfGid>,
    _cache: BfNodeCache,
  ): Promise<Array<T>> {
    throw new BfErrorNotImplemented();
  }
<<<<<<< HEAD
  
=======

>>>>>>> aec81ef4
  // static override async findX(
  //   _cv: BfCurrentViewer,
  //   id: BfGid,
  //   cache: BfNodeCache = postsCache,
  // ) {
  //   const cachedItem = await cache.get(id);
  //   if (cachedItem) {
  //     return cachedItem as unknown as BfBlogPost;
  //   }
  //   throw new BfErrorNodeNotFound();
  // }

  // static override async query() {
  //   return await postsCache.values().toArray();
  // }

  // static override async create(cv: BfCurrentViewer, props: BfBlogPostProps) {
  //   return await new this(cv, props);
  // }

  async save() {
    await bfPutItem(this.props, this.metadata);
    return this;
  }
  async delete() {
    throw new BfErrorNotImplemented();
    return false;
  }
  async load() {
    const item = await bfGetItem(this.cv.bfOid, this.metadata.bfGid);
    throw new BfErrorNotImplemented();
    return this;
  }
}<|MERGE_RESOLUTION|>--- conflicted
+++ resolved
@@ -1,10 +1,7 @@
 import {
   BfBaseNodeConstructor,
   BfNodeBase,
-<<<<<<< HEAD
-=======
   BfNodeBaseProps,
->>>>>>> aec81ef4
   BfNodeCache,
 } from "packages/bfDb/classes/BfNodeBase.ts";
 import { BfCurrentViewer } from "packages/bfDb/classes/BfCurrentViewer.ts";
@@ -13,32 +10,15 @@
 import { BfErrorNotImplemented } from "packages/BfError.ts";
 import { BfMetadata } from "packages/bfDb/classes/BfNodeMetadata.ts";
 import { getLogger } from "packages/logger.ts";
-<<<<<<< HEAD
-
-const logger = getLogger(import.meta);
-=======
 import { bfGetItem, bfPutItem, type JSONValue } from "packages/bfDb/bfDb.ts";
 import { BfErrorNodeNotFound } from "packages/bfDb/classes/BfErrorNode.ts";
 
 const logger = getLogger(import.meta);
 logger.setLevel(logger.levels.DEBUG);
->>>>>>> aec81ef4
 
 /**
  * talks to the database with graphql stuff
  */
-<<<<<<< HEAD
-type BfNodeProps = Record<string, never>;
-
-@staticImplements<BfBaseNodeConstructor<BfNodeProps, BfNode>>()
-export class BfNode<TProps = BfNodeProps> extends BfNodeBase<TProps> {
-  static findX<TProps, T extends BfNodeBase<TProps>>(
-    _cv: BfCurrentViewer,
-    _id: BfGid,
-    _cache?: BfNodeCache,
-  ): Promise<T> {
-    throw new BfErrorNotImplemented();
-=======
 @staticImplements<BfBaseNodeConstructor<BfNodeBaseProps, typeof BfNode>>()
 export class BfNode<TProps extends BfNodeBaseProps> extends BfNodeBase<TProps> {
   static async findX(
@@ -60,7 +40,6 @@
     const item = new this(cv, itemFromDb.props, itemFromDb.metadata);
     cache?.set(id, item);
     return item;
->>>>>>> aec81ef4
   }
 
   static findRaw<TProps extends BfNodeBaseProps, T extends BfNodeBase<TProps>>(
@@ -80,11 +59,7 @@
   ): Promise<Array<T>> {
     throw new BfErrorNotImplemented();
   }
-<<<<<<< HEAD
-  
-=======
 
->>>>>>> aec81ef4
   // static override async findX(
   //   _cv: BfCurrentViewer,
   //   id: BfGid,
