<<<<<<< HEAD
import {
  type BfBaseNodeConstructor,
  BfNodeBase,
  type BfNodeCache,
} from "packages/bfDb/classes/BfNodeBase.ts";
import { type BfGid, toBfGid } from "packages/bfDb/classes/BfNodeIds.ts";
import { staticImplements } from "lib/staticImplements.ts";
import {
  type BfCurrentViewer,
  BfCurrentViewer__DANGEROUS__OMNI__,
} from "packages/bfDb/classes/BfCurrentViewer.ts";
import { walk } from "@std/fs/walk";
import { BfErrorNodeNotFound } from "packages/bfDb/classes/BfErrorNode.ts";
import { extractYaml } from "@std/front-matter";
import { getLogger } from "packages/logger.ts";
import { BfErrorNotImplemented } from "packages/BfError.ts";
import { BfMetadata } from "packages/bfDb/classes/BfNodeMetadata.ts";

const logger = getLogger(import.meta);

enum BlogPostStatus {
  Draft = "draft",
  Published = "published",
}

type BlogPostFrontmatter = {
  author: string;
  cta: string;
  authorTwitter: string;
  summary: string;
  title: string;
  status: BlogPostStatus;
};

type MaybeBlogPostFrontmatter = Partial<BlogPostFrontmatter>;

type BfBlogPostProps = MaybeBlogPostFrontmatter & {
  content: string;
  status: BlogPostStatus;
};

@staticImplements<BfBaseNodeConstructor<BfBlogPostProps, BfBlogPost>>()
export class BfBlogPost extends BfNodeBase<BfBlogPostProps> {
  private static _postsCache: Map<BfGid, BfBlogPost>;
  static async getPostsCache() {
    if (this._postsCache) {
      return this._postsCache;
    }
    this._postsCache = new Map();
    const iterable = walk(new URL(import.meta.resolve("content/")));
    const omniCv = new BfCurrentViewer__DANGEROUS__OMNI__();
    for await (const entry of iterable) {
      const maybeId = entry.path.split(".md")[0].split("/").pop();
      if (maybeId == null) {
        continue;
      }
      const id = toBfGid(maybeId);
      if (entry.isFile) {
        let content = await Deno.readTextFile(entry.path);
        let metadata = {} as MaybeBlogPostFrontmatter;
        try {
          const { body, attrs } = extractYaml(content);
          content = body;
          metadata = attrs as MaybeBlogPostFrontmatter;
        } catch {
          logger.warn(`Failed to parse front matter for ${id}`);
        }
        const props: BfBlogPostProps = {
          ...(metadata as MaybeBlogPostFrontmatter),
          content,
          status: metadata.status ?? BlogPostStatus.Published,
        };
        const post = await this.create(omniCv, props);
        this._postsCache.set(id, post);
      }
    }
    return this._postsCache;
  }
  static findX<TProps, T extends BfNodeBase<TProps>>(
    _cv: BfCurrentViewer,
    _id: BfGid,
    _cache?: BfNodeCache,
  ): Promise<T> {
    throw new BfErrorNotImplemented();
  }

  static async findRaw(
    _cv: BfCurrentViewer,
    id: BfGid,
    _caches: Array<BfNodeCache> = [],
  ) {
    const postsCache = await this.getPostsCache();
    const item = postsCache.get(id);
    if (item) {
      return item;
    }
    logger.info(id)
    throw new BfErrorNodeNotFound();
  }

  static query<TProps, T extends BfNodeBase<TProps>>(
    _cv: BfCurrentViewer,
    _metadata: BfMetadata,
    _props: TProps,
    _bfGids: Array<BfGid>,
    _cache: BfNodeCache,
  ): Promise<Array<T>> {
    throw new BfErrorNotImplemented();
  }

  // static override async findX(
  //   _cv: BfCurrentViewer,
  //   id: BfGid,
  //   cache: BfNodeCache = postsCache,
  // ) {
  //   const cachedItem = await cache.get(id);
  //   if (cachedItem) {
  //     return cachedItem as unknown as BfBlogPost;
  //   }
  //   throw new BfErrorNodeNotFound();
  // }

  // static override async query() {
  //   return await postsCache.values().toArray();
  // }

  // static override async create(cv: BfCurrentViewer, props: BfBlogPostProps) {
  //   return await new this(cv, props);
  // }

  async save() {
    return await this;
  }
  async delete() {
    return await false;
  }
  async load() {
    return await this;
  }
}

// @staticImplements<BfNodeConstructor<BfBlogPostProps>>()
// export class BfBlogPost extends BfNodeBase<BfBlogPost, BfBlogPostProps> {
//   static override findX<TThis extends BfNodeBase>(
//     this: TThis,
//     cv: BfCurrentViewer,
//     id: BfGid,
//     cache?: BfNodeCache,
//   ): Promise<TThis> {

=======
// import {
//   type BfBaseNodeConstructor,
//   BfNodeBase,
//   BfNodeBaseProps,
//   type BfNodeCache,
// } from "packages/bfDb/classes/BfNodeBase.ts";
// import { type BfGid, toBfGid } from "packages/bfDb/classes/BfNodeIds.ts";
// import { staticImplements } from "lib/staticImplements.ts";

// import { walk } from "@std/fs/walk";
// import { BfErrorNodeNotFound } from "packages/bfDb/classes/BfErrorNode.ts";
// import { extractYaml } from "@std/front-matter";
// import { getLogger } from "packages/logger.ts";
// import { BfErrorNotImplemented } from "packages/BfError.ts";
// import { BfMetadata } from "packages/bfDb/classes/BfNodeMetadata.ts";
// import { BfCurrentViewer } from "packages/bfDb/classes/BfCurrentViewer.ts";

// const logger = getLogger(import.meta);

// enum BlogPostStatus {
//   Draft = "draft",
//   Published = "published",
// }

// type BlogPostFrontmatter = {
//   author: string;
//   cta: string;
//   authorTwitter: string;
//   summary: string;
//   title: string;
//   status: BlogPostStatus;
// };

// type MaybeBlogPostFrontmatter = Partial<BlogPostFrontmatter>;

// type BfBlogPostProps = MaybeBlogPostFrontmatter & {
//   content: string;
//   status: BlogPostStatus;
// };

// @staticImplements<BfBaseNodeConstructor<BfBlogPostProps, BfBlogPost>>()
// export class BfBlogPost extends BfNodeBase<BfBlogPostProps> {
//   private static _postsCache: Map<BfGid, BfBlogPost>;
//   static async getPostsCache() {
//     if (this._postsCache) {
//       return this._postsCache;
//     }
//     this._postsCache = new Map();
//     const iterable = walk(new URL(import.meta.resolve("content/")));
//     const omniCv = BfCurrentViewer.__DANGEROUS_USE_IN_SCRIPTS_ONLY__createOmni(import.meta);
//     for await (const entry of iterable) {
//       const maybeId = entry.path.split(".md")[0].split("/").pop();
//       if (maybeId == null) {
//         continue;
//       }
//       const id = toBfGid(maybeId);
//       if (entry.isFile) {
//         let content = await Deno.readTextFile(entry.path);
//         let metadata = {} as MaybeBlogPostFrontmatter;
//         try {
//           const { body, attrs } = extractYaml(content);
//           content = body;
//           metadata = attrs as MaybeBlogPostFrontmatter;
//         } catch {
//           logger.warn(`Failed to parse front matter for ${id}`);
//         }
//         const props: BfBlogPostProps = {
//           ...(metadata as MaybeBlogPostFrontmatter),
//           content,
//           status: metadata.status ?? BlogPostStatus.Published,
//         };
//         const post = await this.create(omniCv, props);
//         this._postsCache.set(id, post);
//       }
//     }
//     return this._postsCache;
>>>>>>> aec81ef4
//   }
//   static findX<TProps extends BfNodeBaseProps, T extends BfNodeBase<TProps>>(
//     _cv: BfCurrentViewer,
//     _id: BfGid,
//     _cache?: BfNodeCache,
//   ): Promise<T> {
//     throw new BfErrorNotImplemented();
//   }

//   static async findRaw(
//     _cv: BfCurrentViewer,
//     id: BfGid,
//     _caches: Array<BfNodeCache> = [],
//   ) {
//     const postsCache = await this.getPostsCache();
//     const item = postsCache.get(id);
//     if (item) {
//       return item;
//     }
//     logger.info(id)
//     throw new BfErrorNodeNotFound();
//   }

//   static query<TProps extends BfNodeBaseProps, T extends BfNodeBase<TProps>>(
//     _cv: BfCurrentViewer,
//     _metadata: BfMetadata,
//     _props: TProps,
//     _bfGids: Array<BfGid>,
//     _cache: BfNodeCache,
//   ): Promise<Array<T>> {
//     throw new BfErrorNotImplemented();
//   }

//   // static override async findX(
//   //   _cv: BfCurrentViewer,
//   //   id: BfGid,
//   //   cache: BfNodeCache = postsCache,
//   // ) {
//   //   const cachedItem = await cache.get(id);
//   //   if (cachedItem) {
//   //     return cachedItem as unknown as BfBlogPost;
//   //   }
//   //   throw new BfErrorNodeNotFound();
//   // }

//   // static override async query() {
//   //   return await postsCache.values().toArray();
//   // }

//   // static override async create(cv: BfCurrentViewer, props: BfBlogPostProps) {
//   //   return await new this(cv, props);
//   // }

//   async save() {
//     return await this;
//   }
//   async delete() {
//     return await false;
//   }
//   async load() {
//     return await this;
//   }
// }

// // @staticImplements<BfNodeConstructor<BfBlogPostProps>>()
// // export class BfBlogPost extends BfNodeBase<BfBlogPost, BfBlogPostProps> {
// //   static override findX<TThis extends BfNodeBase>(
// //     this: TThis,
// //     cv: BfCurrentViewer,
// //     id: BfGid,
// //     cache?: BfNodeCache,
// //   ): Promise<TThis> {

// //   }

// //   static override query<TThis extends BfNodeBase>(
// //     this: TThis,
// //     cv: BfCurrentViewer,
// //     metadata: BfMetadata,
// //     props: BfBlogPostProps,
// //     bfGids: Array<BfGid>,
// //     cache?: BfNodeCache,
// //   ): Promise<Array<TThis>> {

// //   }

// //   static override create<TThis extends BfNodeBase>(
// //     this: TThis,
// //     cv: BfCurrentViewer,
// //     props: BfBlogPostProps,
// //     cache?: BfNodeCache,
// //   ): Promise<TThis> {

// //   }

// //   async save() {
// //     return this;
// //   }

// //   async delete() {
// //     return true;
// //   }

// //   async load() {
// //     return this;
// //   }

// // }<|MERGE_RESOLUTION|>--- conflicted
+++ resolved
@@ -1,155 +1,3 @@
-<<<<<<< HEAD
-import {
-  type BfBaseNodeConstructor,
-  BfNodeBase,
-  type BfNodeCache,
-} from "packages/bfDb/classes/BfNodeBase.ts";
-import { type BfGid, toBfGid } from "packages/bfDb/classes/BfNodeIds.ts";
-import { staticImplements } from "lib/staticImplements.ts";
-import {
-  type BfCurrentViewer,
-  BfCurrentViewer__DANGEROUS__OMNI__,
-} from "packages/bfDb/classes/BfCurrentViewer.ts";
-import { walk } from "@std/fs/walk";
-import { BfErrorNodeNotFound } from "packages/bfDb/classes/BfErrorNode.ts";
-import { extractYaml } from "@std/front-matter";
-import { getLogger } from "packages/logger.ts";
-import { BfErrorNotImplemented } from "packages/BfError.ts";
-import { BfMetadata } from "packages/bfDb/classes/BfNodeMetadata.ts";
-
-const logger = getLogger(import.meta);
-
-enum BlogPostStatus {
-  Draft = "draft",
-  Published = "published",
-}
-
-type BlogPostFrontmatter = {
-  author: string;
-  cta: string;
-  authorTwitter: string;
-  summary: string;
-  title: string;
-  status: BlogPostStatus;
-};
-
-type MaybeBlogPostFrontmatter = Partial<BlogPostFrontmatter>;
-
-type BfBlogPostProps = MaybeBlogPostFrontmatter & {
-  content: string;
-  status: BlogPostStatus;
-};
-
-@staticImplements<BfBaseNodeConstructor<BfBlogPostProps, BfBlogPost>>()
-export class BfBlogPost extends BfNodeBase<BfBlogPostProps> {
-  private static _postsCache: Map<BfGid, BfBlogPost>;
-  static async getPostsCache() {
-    if (this._postsCache) {
-      return this._postsCache;
-    }
-    this._postsCache = new Map();
-    const iterable = walk(new URL(import.meta.resolve("content/")));
-    const omniCv = new BfCurrentViewer__DANGEROUS__OMNI__();
-    for await (const entry of iterable) {
-      const maybeId = entry.path.split(".md")[0].split("/").pop();
-      if (maybeId == null) {
-        continue;
-      }
-      const id = toBfGid(maybeId);
-      if (entry.isFile) {
-        let content = await Deno.readTextFile(entry.path);
-        let metadata = {} as MaybeBlogPostFrontmatter;
-        try {
-          const { body, attrs } = extractYaml(content);
-          content = body;
-          metadata = attrs as MaybeBlogPostFrontmatter;
-        } catch {
-          logger.warn(`Failed to parse front matter for ${id}`);
-        }
-        const props: BfBlogPostProps = {
-          ...(metadata as MaybeBlogPostFrontmatter),
-          content,
-          status: metadata.status ?? BlogPostStatus.Published,
-        };
-        const post = await this.create(omniCv, props);
-        this._postsCache.set(id, post);
-      }
-    }
-    return this._postsCache;
-  }
-  static findX<TProps, T extends BfNodeBase<TProps>>(
-    _cv: BfCurrentViewer,
-    _id: BfGid,
-    _cache?: BfNodeCache,
-  ): Promise<T> {
-    throw new BfErrorNotImplemented();
-  }
-
-  static async findRaw(
-    _cv: BfCurrentViewer,
-    id: BfGid,
-    _caches: Array<BfNodeCache> = [],
-  ) {
-    const postsCache = await this.getPostsCache();
-    const item = postsCache.get(id);
-    if (item) {
-      return item;
-    }
-    logger.info(id)
-    throw new BfErrorNodeNotFound();
-  }
-
-  static query<TProps, T extends BfNodeBase<TProps>>(
-    _cv: BfCurrentViewer,
-    _metadata: BfMetadata,
-    _props: TProps,
-    _bfGids: Array<BfGid>,
-    _cache: BfNodeCache,
-  ): Promise<Array<T>> {
-    throw new BfErrorNotImplemented();
-  }
-
-  // static override async findX(
-  //   _cv: BfCurrentViewer,
-  //   id: BfGid,
-  //   cache: BfNodeCache = postsCache,
-  // ) {
-  //   const cachedItem = await cache.get(id);
-  //   if (cachedItem) {
-  //     return cachedItem as unknown as BfBlogPost;
-  //   }
-  //   throw new BfErrorNodeNotFound();
-  // }
-
-  // static override async query() {
-  //   return await postsCache.values().toArray();
-  // }
-
-  // static override async create(cv: BfCurrentViewer, props: BfBlogPostProps) {
-  //   return await new this(cv, props);
-  // }
-
-  async save() {
-    return await this;
-  }
-  async delete() {
-    return await false;
-  }
-  async load() {
-    return await this;
-  }
-}
-
-// @staticImplements<BfNodeConstructor<BfBlogPostProps>>()
-// export class BfBlogPost extends BfNodeBase<BfBlogPost, BfBlogPostProps> {
-//   static override findX<TThis extends BfNodeBase>(
-//     this: TThis,
-//     cv: BfCurrentViewer,
-//     id: BfGid,
-//     cache?: BfNodeCache,
-//   ): Promise<TThis> {
-
-=======
 // import {
 //   type BfBaseNodeConstructor,
 //   BfNodeBase,
@@ -226,7 +74,6 @@
 //       }
 //     }
 //     return this._postsCache;
->>>>>>> aec81ef4
 //   }
 //   static findX<TProps extends BfNodeBaseProps, T extends BfNodeBase<TProps>>(
 //     _cv: BfCurrentViewer,
