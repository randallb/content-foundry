--- conflicted
+++ resolved
@@ -1,16 +1,12 @@
 import { BfNode } from "packages/bfDb/coreModels/BfNode.ts";
 import { getLogger } from "packages/logger.ts";
 import { BfCurrentViewer } from "packages/bfDb/classes/BfCurrentViewer.ts";
-<<<<<<< HEAD
-import { BfErrorNotImplemented } from "packages/BfError.ts";
-=======
 import { BfError, BfErrorNotImplemented } from "packages/BfError.ts";
 import { generateUUID } from "lib/generateUUID.ts";
 import {
   generateRegistrationOptions,
   PublicKeyCredentialRequestOptionsJSON,
 } from "@simplewebauthn/server";
->>>>>>> aec81ef4
 
 const logger = getLogger(import.meta);
 logger.setLevel(logger.levels.DEBUG);
@@ -24,12 +20,6 @@
  * @description
  */
 export class BfPerson extends BfNode<BfPersonProps> {
-<<<<<<< HEAD
-  static async findCurrentViewer(cv: BfCurrentViewer): Promise<BfPerson | null> {
-    // throw new BfErrorNotImplemented();
-    return new this(cv, { name: "Bob" });
-  }
-=======
   static async findCurrentViewer(
     cv: BfCurrentViewer,
   ): Promise<BfPerson | null> {
@@ -96,5 +86,4 @@
       },
     };
   }
->>>>>>> aec81ef4
 }